import {
  ClientRequest,
  CompatibilityCallToolResult,
  CompatibilityCallToolResultSchema,
  CreateMessageResult,
  EmptyResultSchema,
  GetPromptResultSchema,
  ListPromptsResultSchema,
  ListResourcesResultSchema,
  ListResourceTemplatesResultSchema,
  ListToolsResultSchema,
  ReadResourceResultSchema,
  Resource,
  ResourceTemplate,
  Root,
  ServerNotification,
  Tool,
  LoggingLevel,
} from "@modelcontextprotocol/sdk/types.js";
import React, {
  Suspense,
  useCallback,
  useEffect,
  useRef,
  useState,
} from "react";
import { useConnection } from "./lib/hooks/useConnection";
import { useDraggablePane } from "./lib/hooks/useDraggablePane";
import { StdErrNotification } from "./lib/notificationTypes";

import { Tabs, TabsList, TabsTrigger } from "@/components/ui/tabs";
import {
  Bell,
  Files,
  FolderTree,
  Hammer,
  Hash,
  MessageSquare,
} from "lucide-react";

import { z } from "zod";
import "./App.css";
import ConsoleTab from "./components/ConsoleTab";
import HistoryAndNotifications from "./components/History";
import PingTab from "./components/PingTab";
import PromptsTab, { Prompt } from "./components/PromptsTab";
import ResourcesTab from "./components/ResourcesTab";
import RootsTab from "./components/RootsTab";
import SamplingTab, { PendingRequest } from "./components/SamplingTab";
import Sidebar from "./components/Sidebar";
import ToolsTab from "./components/ToolsTab";
import { DEFAULT_INSPECTOR_CONFIG } from "./lib/constants";
import { InspectorConfig } from "./lib/configurationTypes";
<<<<<<< HEAD
import {
  getMCPProxyAddress,
  getMCPServerRequestTimeout,
} from "./utils/configUtils";
=======
import { getMCPProxyAddress } from "./utils/configUtils";
import { useToast } from "@/hooks/use-toast";
>>>>>>> cd28370f

const CONFIG_LOCAL_STORAGE_KEY = "inspectorConfig_v1";

const App = () => {
  const [resources, setResources] = useState<Resource[]>([]);
  const [resourceTemplates, setResourceTemplates] = useState<
    ResourceTemplate[]
  >([]);
  const [resourceContent, setResourceContent] = useState<string>("");
  const [prompts, setPrompts] = useState<Prompt[]>([]);
  const [promptContent, setPromptContent] = useState<string>("");
  const [tools, setTools] = useState<Tool[]>([]);
  const [toolResult, setToolResult] =
    useState<CompatibilityCallToolResult | null>(null);
  const [errors, setErrors] = useState<Record<string, string | null>>({
    resources: null,
    prompts: null,
    tools: null,
  });
  const [command, setCommand] = useState<string>(() => {
    return localStorage.getItem("lastCommand") || "mcp-server-everything";
  });
  const [args, setArgs] = useState<string>(() => {
    return localStorage.getItem("lastArgs") || "";
  });

  const [sseUrl, setSseUrl] = useState<string>(() => {
    return localStorage.getItem("lastSseUrl") || "http://localhost:3001/sse";
  });
  const [transportType, setTransportType] = useState<"stdio" | "sse">(() => {
    return (
      (localStorage.getItem("lastTransportType") as "stdio" | "sse") || "stdio"
    );
  });
  const [logLevel, setLogLevel] = useState<LoggingLevel>("debug");
  const [notifications, setNotifications] = useState<ServerNotification[]>([]);
  const [stdErrNotifications, setStdErrNotifications] = useState<
    StdErrNotification[]
  >([]);
  const [roots, setRoots] = useState<Root[]>([]);
  const [env, setEnv] = useState<Record<string, string>>({});

  const [config, setConfig] = useState<InspectorConfig>(() => {
    const savedConfig = localStorage.getItem(CONFIG_LOCAL_STORAGE_KEY);
    if (savedConfig) {
      // merge default config with saved config
      const mergedConfig = {
        ...DEFAULT_INSPECTOR_CONFIG,
        ...JSON.parse(savedConfig),
      } as InspectorConfig;

      // update description of keys to match the new description (in case of any updates to the default config description)
      Object.entries(mergedConfig).forEach(([key, value]) => {
        mergedConfig[key as keyof InspectorConfig] = {
          ...value,
          label: DEFAULT_INSPECTOR_CONFIG[key as keyof InspectorConfig].label,
        };
      });

      return mergedConfig;
    }
    return DEFAULT_INSPECTOR_CONFIG;
  });
  const [bearerToken, setBearerToken] = useState<string>(() => {
    return localStorage.getItem("lastBearerToken") || "";
  });

  const [headerName, setHeaderName] = useState<string>(() => {
    return localStorage.getItem("lastHeaderName") || "";
  });

  const [pendingSampleRequests, setPendingSampleRequests] = useState<
    Array<
      PendingRequest & {
        resolve: (result: CreateMessageResult) => void;
        reject: (error: Error) => void;
      }
    >
  >([]);
  const nextRequestId = useRef(0);
  const rootsRef = useRef<Root[]>([]);

  const [selectedResource, setSelectedResource] = useState<Resource | null>(
    null,
  );
  const [resourceSubscriptions, setResourceSubscriptions] = useState<
    Set<string>
  >(new Set<string>());

  const [selectedPrompt, setSelectedPrompt] = useState<Prompt | null>(null);
  const [selectedTool, setSelectedTool] = useState<Tool | null>(null);
  const [nextResourceCursor, setNextResourceCursor] = useState<
    string | undefined
  >();
  const [nextResourceTemplateCursor, setNextResourceTemplateCursor] = useState<
    string | undefined
  >();
  const [nextPromptCursor, setNextPromptCursor] = useState<
    string | undefined
  >();
  const [nextToolCursor, setNextToolCursor] = useState<string | undefined>();
  const progressTokenRef = useRef(0);

  const { height: historyPaneHeight, handleDragStart } = useDraggablePane(300);

  const {
    connectionStatus,
    serverCapabilities,
    mcpClient,
    requestHistory,
    makeRequest,
    sendNotification,
    handleCompletion,
    completionsSupported,
    connect: connectMcpServer,
    disconnect: disconnectMcpServer,
  } = useConnection({
    transportType,
    command,
    args,
    sseUrl,
    env,
    bearerToken,
    headerName,
    config,
    onNotification: (notification) => {
      setNotifications((prev) => [...prev, notification as ServerNotification]);
    },
    onStdErrNotification: (notification) => {
      setStdErrNotifications((prev) => [
        ...prev,
        notification as StdErrNotification,
      ]);
    },
    onPendingRequest: (request, resolve, reject) => {
      setPendingSampleRequests((prev) => [
        ...prev,
        { id: nextRequestId.current++, request, resolve, reject },
      ]);
    },
    getRoots: () => rootsRef.current,
  });

  useEffect(() => {
    localStorage.setItem("lastCommand", command);
  }, [command]);

  useEffect(() => {
    localStorage.setItem("lastArgs", args);
  }, [args]);

  useEffect(() => {
    localStorage.setItem("lastSseUrl", sseUrl);
  }, [sseUrl]);

  useEffect(() => {
    localStorage.setItem("lastTransportType", transportType);
  }, [transportType]);

  useEffect(() => {
    localStorage.setItem("lastBearerToken", bearerToken);
  }, [bearerToken]);

  useEffect(() => {
    localStorage.setItem("lastHeaderName", headerName);
  }, [headerName]);

  useEffect(() => {
    localStorage.setItem(CONFIG_LOCAL_STORAGE_KEY, JSON.stringify(config));
  }, [config]);

  // Auto-connect to previously saved serverURL after OAuth callback
  const onOAuthConnect = useCallback(
    (serverUrl: string) => {
      setSseUrl(serverUrl);
      setTransportType("sse");
      void connectMcpServer();
    },
    [connectMcpServer],
  );

  useEffect(() => {
    fetch(`${getMCPProxyAddress(config)}/config`)
      .then((response) => response.json())
      .then((data) => {
        setEnv(data.defaultEnvironment);
        if (data.defaultCommand) {
          setCommand(data.defaultCommand);
        }
        if (data.defaultArgs) {
          setArgs(data.defaultArgs);
        }
      })
      .catch((error) =>
        console.error("Error fetching default environment:", error),
      );
    // eslint-disable-next-line react-hooks/exhaustive-deps
  }, []);

  useEffect(() => {
    rootsRef.current = roots;
  }, [roots]);

  useEffect(() => {
    if (!window.location.hash) {
      window.location.hash = "resources";
    }
  }, []);

  const handleApproveSampling = (id: number, result: CreateMessageResult) => {
    setPendingSampleRequests((prev) => {
      const request = prev.find((r) => r.id === id);
      request?.resolve(result);
      return prev.filter((r) => r.id !== id);
    });
  };

  const handleRejectSampling = (id: number) => {
    setPendingSampleRequests((prev) => {
      const request = prev.find((r) => r.id === id);
      request?.reject(new Error("Sampling request rejected"));
      return prev.filter((r) => r.id !== id);
    });
  };

  const clearError = (tabKey: keyof typeof errors) => {
    setErrors((prev) => ({ ...prev, [tabKey]: null }));
  };

  const sendMCPRequest = async <T extends z.ZodType>(
    request: ClientRequest,
    schema: T,
    tabKey?: keyof typeof errors,
  ) => {
    try {
      const response = await makeRequest(request, schema);
      if (tabKey !== undefined) {
        clearError(tabKey);
      }
      return response;
    } catch (e) {
      const errorString = (e as Error).message ?? String(e);
      if (tabKey !== undefined) {
        setErrors((prev) => ({
          ...prev,
          [tabKey]: errorString,
        }));
      }
      throw e;
    }
  };

  const listResources = async () => {
    const response = await sendMCPRequest(
      {
        method: "resources/list" as const,
        params: nextResourceCursor ? { cursor: nextResourceCursor } : {},
      },
      ListResourcesResultSchema,
      "resources",
    );
    setResources(resources.concat(response.resources ?? []));
    setNextResourceCursor(response.nextCursor);
  };

  const listResourceTemplates = async () => {
    const response = await sendMCPRequest(
      {
        method: "resources/templates/list" as const,
        params: nextResourceTemplateCursor
          ? { cursor: nextResourceTemplateCursor }
          : {},
      },
      ListResourceTemplatesResultSchema,
      "resources",
    );
    setResourceTemplates(
      resourceTemplates.concat(response.resourceTemplates ?? []),
    );
    setNextResourceTemplateCursor(response.nextCursor);
  };

  const readResource = async (uri: string) => {
    const response = await sendMCPRequest(
      {
        method: "resources/read" as const,
        params: { uri },
      },
      ReadResourceResultSchema,
      "resources",
    );
    setResourceContent(JSON.stringify(response, null, 2));
  };

  const subscribeToResource = async (uri: string) => {
    if (!resourceSubscriptions.has(uri)) {
      await sendMCPRequest(
        {
          method: "resources/subscribe" as const,
          params: { uri },
        },
        z.object({}),
        "resources",
      );
      const clone = new Set(resourceSubscriptions);
      clone.add(uri);
      setResourceSubscriptions(clone);
    }
  };

  const unsubscribeFromResource = async (uri: string) => {
    if (resourceSubscriptions.has(uri)) {
      await sendMCPRequest(
        {
          method: "resources/unsubscribe" as const,
          params: { uri },
        },
        z.object({}),
        "resources",
      );
      const clone = new Set(resourceSubscriptions);
      clone.delete(uri);
      setResourceSubscriptions(clone);
    }
  };

  const listPrompts = async () => {
    const response = await sendMCPRequest(
      {
        method: "prompts/list" as const,
        params: nextPromptCursor ? { cursor: nextPromptCursor } : {},
      },
      ListPromptsResultSchema,
      "prompts",
    );
    setPrompts(response.prompts);
    setNextPromptCursor(response.nextCursor);
  };

  const getPrompt = async (name: string, args: Record<string, string> = {}) => {
    const response = await sendMCPRequest(
      {
        method: "prompts/get" as const,
        params: { name, arguments: args },
      },
      GetPromptResultSchema,
      "prompts",
    );
    setPromptContent(JSON.stringify(response, null, 2));
  };

  const listTools = async () => {
    const response = await sendMCPRequest(
      {
        method: "tools/list" as const,
        params: nextToolCursor ? { cursor: nextToolCursor } : {},
      },
      ListToolsResultSchema,
      "tools",
    );
    setTools(response.tools);
    setNextToolCursor(response.nextCursor);
  };

  const callTool = async (name: string, params: Record<string, unknown>) => {
    try {
      const response = await sendMCPRequest(
        {
          method: "tools/call" as const,
          params: {
            name,
            arguments: params,
            _meta: {
              progressToken: progressTokenRef.current++,
            },
          },
        },
        CompatibilityCallToolResultSchema,
        "tools",
      );
      setToolResult(response);
    } catch (e) {
      const toolResult: CompatibilityCallToolResult = {
        content: [
          {
            type: "text",
            text: (e as Error).message ?? String(e),
          },
        ],
        isError: true,
      };
      setToolResult(toolResult);
    }
  };

  const handleRootsChange = async () => {
    await sendNotification({ method: "notifications/roots/list_changed" });
  };

  const sendLogLevelRequest = async (level: LoggingLevel) => {
    await sendMCPRequest(
      {
        method: "logging/setLevel" as const,
        params: { level },
      },
      z.object({}),
    );
    setLogLevel(level);
  };

  const clearStdErrNotifications = () => {
    setStdErrNotifications([]);
  };

  if (window.location.pathname === "/oauth/callback") {
    const OAuthCallback = React.lazy(
      () => import("./components/OAuthCallback"),
    );
    return (
      <Suspense fallback={<div>Loading...</div>}>
        <OAuthCallback onConnect={onOAuthConnect} />
      </Suspense>
    );
  }

  return (
    <div className="flex h-screen bg-background">
      <Sidebar
        connectionStatus={connectionStatus}
        transportType={transportType}
        setTransportType={setTransportType}
        command={command}
        setCommand={setCommand}
        args={args}
        setArgs={setArgs}
        sseUrl={sseUrl}
        setSseUrl={setSseUrl}
        env={env}
        setEnv={setEnv}
        config={config}
        setConfig={setConfig}
        bearerToken={bearerToken}
        setBearerToken={setBearerToken}
        headerName={headerName}
        setHeaderName={setHeaderName}
        onConnect={connectMcpServer}
        onDisconnect={disconnectMcpServer}
        stdErrNotifications={stdErrNotifications}
        logLevel={logLevel}
        sendLogLevelRequest={sendLogLevelRequest}
        loggingSupported={!!serverCapabilities?.logging || false}
        clearStdErrNotifications={clearStdErrNotifications}
      />
      <div className="flex-1 flex flex-col overflow-hidden">
        <div className="flex-1 overflow-auto">
          {mcpClient ? (
            <Tabs
              defaultValue={
                Object.keys(serverCapabilities ?? {}).includes(
                  window.location.hash.slice(1),
                )
                  ? window.location.hash.slice(1)
                  : serverCapabilities?.resources
                    ? "resources"
                    : serverCapabilities?.prompts
                      ? "prompts"
                      : serverCapabilities?.tools
                        ? "tools"
                        : "ping"
              }
              className="w-full p-4"
              onValueChange={(value) => (window.location.hash = value)}
            >
              <TabsList className="mb-4 p-0">
                <TabsTrigger
                  value="resources"
                  disabled={!serverCapabilities?.resources}
                >
                  <Files className="w-4 h-4 mr-2" />
                  Resources
                </TabsTrigger>
                <TabsTrigger
                  value="prompts"
                  disabled={!serverCapabilities?.prompts}
                >
                  <MessageSquare className="w-4 h-4 mr-2" />
                  Prompts
                </TabsTrigger>
                <TabsTrigger
                  value="tools"
                  disabled={!serverCapabilities?.tools}
                >
                  <Hammer className="w-4 h-4 mr-2" />
                  Tools
                </TabsTrigger>
                <TabsTrigger value="ping">
                  <Bell className="w-4 h-4 mr-2" />
                  Ping
                </TabsTrigger>
                <TabsTrigger value="sampling" className="relative">
                  <Hash className="w-4 h-4 mr-2" />
                  Sampling
                  {pendingSampleRequests.length > 0 && (
                    <span className="absolute -top-1 -right-1 bg-red-500 text-white text-xs rounded-full h-4 w-4 flex items-center justify-center">
                      {pendingSampleRequests.length}
                    </span>
                  )}
                </TabsTrigger>
                <TabsTrigger value="roots">
                  <FolderTree className="w-4 h-4 mr-2" />
                  Roots
                </TabsTrigger>
              </TabsList>

              <div className="w-full">
                {!serverCapabilities?.resources &&
                !serverCapabilities?.prompts &&
                !serverCapabilities?.tools ? (
                  <div className="flex items-center justify-center p-4">
                    <p className="text-lg text-gray-500">
                      The connected server does not support any MCP capabilities
                    </p>
                  </div>
                ) : (
                  <>
                    <ResourcesTab
                      resources={resources}
                      resourceTemplates={resourceTemplates}
                      listResources={() => {
                        clearError("resources");
                        listResources();
                      }}
                      clearResources={() => {
                        setResources([]);
                        setNextResourceCursor(undefined);
                      }}
                      listResourceTemplates={() => {
                        clearError("resources");
                        listResourceTemplates();
                      }}
                      clearResourceTemplates={() => {
                        setResourceTemplates([]);
                        setNextResourceTemplateCursor(undefined);
                      }}
                      readResource={(uri) => {
                        clearError("resources");
                        readResource(uri);
                      }}
                      selectedResource={selectedResource}
                      setSelectedResource={(resource) => {
                        clearError("resources");
                        setSelectedResource(resource);
                      }}
                      resourceSubscriptionsSupported={
                        serverCapabilities?.resources?.subscribe || false
                      }
                      resourceSubscriptions={resourceSubscriptions}
                      subscribeToResource={(uri) => {
                        clearError("resources");
                        subscribeToResource(uri);
                      }}
                      unsubscribeFromResource={(uri) => {
                        clearError("resources");
                        unsubscribeFromResource(uri);
                      }}
                      handleCompletion={handleCompletion}
                      completionsSupported={completionsSupported}
                      resourceContent={resourceContent}
                      nextCursor={nextResourceCursor}
                      nextTemplateCursor={nextResourceTemplateCursor}
                      error={errors.resources}
                    />
                    <PromptsTab
                      prompts={prompts}
                      listPrompts={() => {
                        clearError("prompts");
                        listPrompts();
                      }}
                      clearPrompts={() => {
                        setPrompts([]);
                        setNextPromptCursor(undefined);
                      }}
                      getPrompt={(name, args) => {
                        clearError("prompts");
                        getPrompt(name, args);
                      }}
                      selectedPrompt={selectedPrompt}
                      setSelectedPrompt={(prompt) => {
                        clearError("prompts");
                        setSelectedPrompt(prompt);
                      }}
                      handleCompletion={handleCompletion}
                      completionsSupported={completionsSupported}
                      promptContent={promptContent}
                      nextCursor={nextPromptCursor}
                      error={errors.prompts}
                    />
                    <ToolsTab
                      tools={tools}
                      listTools={() => {
                        clearError("tools");
                        listTools();
                      }}
                      clearTools={() => {
                        setTools([]);
                        setNextToolCursor(undefined);
                      }}
                      callTool={async (name, params) => {
                        clearError("tools");
                        setToolResult(null);
                        await callTool(name, params);
                      }}
                      selectedTool={selectedTool}
                      setSelectedTool={(tool) => {
                        clearError("tools");
                        setSelectedTool(tool);
                        setToolResult(null);
                      }}
                      toolResult={toolResult}
                      nextCursor={nextToolCursor}
                      error={errors.tools}
                    />
                    <ConsoleTab />
                    <PingTab
                      onPingClick={() => {
                        void sendMCPRequest(
                          {
                            method: "ping" as const,
                          },
                          EmptyResultSchema,
                        );
                      }}
                    />
                    <SamplingTab
                      pendingRequests={pendingSampleRequests}
                      onApprove={handleApproveSampling}
                      onReject={handleRejectSampling}
                    />
                    <RootsTab
                      roots={roots}
                      setRoots={setRoots}
                      onRootsChange={handleRootsChange}
                    />
                  </>
                )}
              </div>
            </Tabs>
          ) : (
            <div className="flex items-center justify-center h-full">
              <p className="text-lg text-gray-500">
                Connect to an MCP server to start inspecting
              </p>
            </div>
          )}
        </div>
        <div
          className="relative border-t border-border"
          style={{
            height: `${historyPaneHeight}px`,
          }}
        >
          <div
            className="absolute w-full h-4 -top-2 cursor-row-resize flex items-center justify-center hover:bg-accent/50"
            onMouseDown={handleDragStart}
          >
            <div className="w-8 h-1 rounded-full bg-border" />
          </div>
          <div className="h-full overflow-auto">
            <HistoryAndNotifications
              requestHistory={requestHistory}
              serverNotifications={notifications}
            />
          </div>
        </div>
      </div>
    </div>
  );
};

export default App;<|MERGE_RESOLUTION|>--- conflicted
+++ resolved
@@ -51,15 +51,7 @@
 import ToolsTab from "./components/ToolsTab";
 import { DEFAULT_INSPECTOR_CONFIG } from "./lib/constants";
 import { InspectorConfig } from "./lib/configurationTypes";
-<<<<<<< HEAD
-import {
-  getMCPProxyAddress,
-  getMCPServerRequestTimeout,
-} from "./utils/configUtils";
-=======
 import { getMCPProxyAddress } from "./utils/configUtils";
-import { useToast } from "@/hooks/use-toast";
->>>>>>> cd28370f
 
 const CONFIG_LOCAL_STORAGE_KEY = "inspectorConfig_v1";
 
